---
title: "Multimedia Input"
<<<<<<< HEAD
description: "Because sometimes words aren't enough—your AI needs to see what's in your fridge too."
=======
>>>>>>> fd6bb923
---

Dartantic supports multi-modal input, including text, images, PDFs and other
binary attachments. You can attach local files, download files from URLs, 
attach raw bytes, attach links, or mix and match all of the above.

## Local Files

You can attach local files to prompts you send to your agent:

```dart
// Using cross_file for cross-platform support
import 'package:cross_file/cross_file.dart';

final agent = Agent('openai');

// Text file
final bioFile = XFile.fromData(
  await File('bio.txt').readAsBytes(), 
  path: 'bio.txt',
);
final result = await agent.send(
  'Can you summarize the attached file?',
  attachments: [await DataPart.fromFile(bioFile)],
);

// Image file (the moment of truth)
final fridgeFile = XFile.fromData(
  await File('fridge.png').readAsBytes(),
  path: 'fridge.png',
);
final result = await agent.send(
  'What food do I have on hand?',
  attachments: [await DataPart.fromFile(fridgeFile)],
);
// "I see leftover pizza, expired milk, and... is that a science experiment?"

// Responses API can request richer vision detail
final responsesAgent = Agent(
  'openai-responses',
  chatModelOptions: const OpenAIResponsesChatModelOptions(
    imageDetail: ImageDetail.high,
  ),
);
await responsesAgent.send(
  'Describe the fridge image with extra detail',
  attachments: [await DataPart.fromFile(fridgeFile)],
);
```

## Download from URL

You can download data from links:

```dart
// Download and include file from URL
final urlData = await DataPart.url(
  Uri.parse('https://example.com/document.pdf'),
);
final result = await agent.send(
  'Summarize this document',
  attachments: [urlData],
);
```

## Raw Bytes

You can attach bytes you've already got in memory:

```dart
// Include raw bytes with mime type
final bytes = Uint8List.fromList([/* your data */]);
final rawData = DataPart(
  bytes: bytes,
  mimeType: 'application/pdf',
);
final result = await agent.send(
  'Process this data',
  attachments: [rawData],
);
```

## Web URLs

You an attach links w/o downloading:

```dart
// Direct URL reference (OpenAI)
final result = await agent.send(
  'Describe this image',
  attachments: [
    LinkPart(Uri.parse('https://example.com/image.jpg')),
  ],
);
```

## Mix and Match Attachments

You can mix and match:

```dart
// Mix text and images
final result = await agent.send(
  'Based on the bio and fridge contents, suggest a meal',
  attachments: [
    await DataPart.fromFile(bioFile),
    await DataPart.fromFile(fridgeFile),
  ],
);
```

## Examples

- [Multimedia chat](https://github.com/csells/dartantic_ai/blob/main/packages/dartantic_ai/example/bin/multimedia.dart)

## Next Steps

- [Providers](/providers) - Check multimedia support
- [Streaming Output](/streaming-output) - Stream with attachments<|MERGE_RESOLUTION|>--- conflicted
+++ resolved
@@ -1,9 +1,6 @@
 ---
 title: "Multimedia Input"
-<<<<<<< HEAD
 description: "Because sometimes words aren't enough—your AI needs to see what's in your fridge too."
-=======
->>>>>>> fd6bb923
 ---
 
 Dartantic supports multi-modal input, including text, images, PDFs and other
